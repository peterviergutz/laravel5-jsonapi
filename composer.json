{
    "name": "nilportugues/laravel5-json-api",
    "type": "library",
    "description": "Laravel 5 JSON API Transformer Package",
    "keywords": ["laravel", "laravel5", "lumen", "json", "api", "jsonapi", "serializer", "transformer", "psr7", "response"],
    "homepage": "http://nilportugues.com",
    "license": "MIT",
    "authors": [
        {
            "name": "Nil Portugués Calderó",
            "email": "contact@nilportugues.com",
            "role": "Project Lead Developer"
        }
    ],
    "require": {
<<<<<<< HEAD
        "nilportugues/json-api": "~1.0",
=======
        "nilportugues/json-api": "2.0.0",
>>>>>>> 1ffe8ff8
        "symfony/psr-http-message-bridge": "~0.2",
        "nilportugues/serializer-eloquent": "^1.0"
    },
    "require-dev": {
        "laravel/laravel": "5.*",
        "fabpot/php-cs-fixer": "^1.10"
    },
    "autoload": {
        "psr-4": {
            "NilPortugues\\Laravel5\\JsonApi\\" : "src/NilPortugues/Laravel5/JsonApi/"
        }
    },
    "config": {
        "preferred-install": "dist"
    }
}<|MERGE_RESOLUTION|>--- conflicted
+++ resolved
@@ -13,11 +13,7 @@
         }
     ],
     "require": {
-<<<<<<< HEAD
-        "nilportugues/json-api": "~1.0",
-=======
         "nilportugues/json-api": "2.0.0",
->>>>>>> 1ffe8ff8
         "symfony/psr-http-message-bridge": "~0.2",
         "nilportugues/serializer-eloquent": "^1.0"
     },
